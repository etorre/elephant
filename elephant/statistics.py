# -*- coding: utf-8 -*-
"""
docstring goes here.

:copyright: Copyright 2014 by the Elephant team, see AUTHORS.txt.
:license: Modified BSD, see LICENSE.txt for details.
"""

from __future__ import division, print_function

import numpy as np
import quantities as pq
import scipy.stats
<<<<<<< HEAD
import neo
import warnings
import conversion

=======
import neo.core
>>>>>>> 6dd2c4ce


def isi(spiketrain, axis=-1):
    """
    Return an array containing the inter-spike intervals of the SpikeTrain.

    Accepts a Neo SpikeTrain, a Quantity array, or a plain NumPy array.
    If either a SpikeTrain or Quantity array is provided, the return value will
    be a quantities array, otherwise a plain NumPy array. The units of
    the quantities array will be the same as spiketrain.

    Parameters
    ----------

    spiketrain : Neo SpikeTrain or Quantity array or NumPy ndarray
                 The spike times.
    axis : int, optional
           The axis along which the difference is taken.
           Default is the last axis.

    Returns
    -------

    NumPy array or quantities array.

    """
    if axis is None:
        axis = -1
    intervals = np.diff(spiketrain, axis=axis)
    if hasattr(spiketrain, 'waveforms'):
        intervals = pq.Quantity(intervals.magnitude, units=spiketrain.units)
    return intervals


def mean_firing_rate(spiketrain, t_start=None, t_stop=None, axis=None):
    """
    Return the firing rate of the SpikeTrain.

    Accepts a Neo SpikeTrain, a Quantity array, or a plain NumPy array.
    If either a SpikeTrain or Quantity array is provided, the return value will
    be a quantities array, otherwise a plain NumPy array. The units of
    the quantities array will be the inverse of the spiketrain.

    The interval over which the firing rate is calculated can be optionally
    controlled with `t_start` and `t_stop`

    Parameters
    ----------

    spiketrain : Neo SpikeTrain or Quantity array or NumPy ndarray
                 The spike times.
    t_start : float or Quantity scalar, optional
              The start time to use for the inveral.
              If not specified, retrieved from the``t_start`
              attribute of `spiketrain`.  If that is not present, default to
              `0`.  Any value from `spiketrain` below this value is ignored.
    t_stop : float or Quantity scalar, optional
             The stop time to use for the time points.
             If not specified, retrieved from the `t_stop`
             attribute of `spiketrain`.  If that is not present, default to
             the maximum value of `spiketrain`.  Any value from
             `spiketrain` above this value is ignored.
    axis : int, optional
           The axis over which to do the calculation.
           Default is `None`, do the calculation over the flattened array.

    Returns
    -------

    float, quantities scalar, NumPy array or quantities array.

    Notes
    -----

    If `spiketrain` is a Quantity or Neo SpikeTrain and `t_start` or `t_stop`
    are not, `t_start` and `t_stop` are assumed to have the same units as
    `spiketrain`.

    Raises
    ------

    TypeError
        If `spiketrain` is a NumPy array and `t_start` or `t_stop`
        is a quantity scalar.

    """
    if t_start is None:
        t_start = getattr(spiketrain, 't_start', 0)

    found_t_start = False
    if t_stop is None:
        if hasattr(spiketrain, 't_stop'):
            t_stop = spiketrain.t_stop
        else:
            t_stop = np.max(spiketrain, axis=axis)
            found_t_start = True

    # figure out what units, if any, we are dealing with
    if hasattr(spiketrain, 'units'):
        units = spiketrain.units
    else:
        units = None

    # convert everything to the same units
    if hasattr(t_start, 'units'):
        if units is None:
            raise TypeError('t_start cannot be a Quantity if '
                            'spiketrain is not a quantity')
        t_start = t_start.rescale(units)
    elif units is not None:
        t_start = pq.Quantity(t_start, units=units)
    if hasattr(t_stop, 'units'):
        if units is None:
            raise TypeError('t_stop cannot be a Quantity if '
                            'spiketrain is not a quantity')
        t_stop = t_stop.rescale(units)
    elif units is not None:
        t_stop = pq.Quantity(t_stop, units=units)

    if not axis or not found_t_start:
        return np.sum((spiketrain >= t_start) & (spiketrain <= t_stop),
                      axis=axis) / (t_stop-t_start)
    else:
        # this is needed to handle broadcasting between spiketrain and t_stop
        t_stop_test = np.expand_dims(t_stop, axis)
        return np.sum((spiketrain >= t_start) & (spiketrain <= t_stop_test),
                      axis=axis) / (t_stop-t_start)


# we make `cv` an alias for scipy.stats.variation for the convenience
# of former NeuroTools users
<<<<<<< HEAD
##cv = scipy.stats.variation


# Define function to compute FF in one window only
def ff(x):
    '''
    Evaluates the empirical Fano Factor (FF) of the spike counts of
    a list of spike trains.

    Given the vector v containing the observed spike counts (one per
    spike train) in the time window [t0, t1], the FF in [t0, t1] is:

                        FF := var(v)/mean(v).

    The FF is usually computed for spike trains representing the activity
    of the same neuron over different trials. The higher the FF, the larger
    the cross-trial non-stationarity.
    For a time-stationary Poisson process, the theoretical FF is 1.

    Parameters
    ----------
    x : list of SpikeTrain
        a list of spike trains for which to compute the FF of spike counts.

    Returns
    -------
    float
        the Fano Factor of the spike counts of the input spike trains
    '''
    # Build array of spike counts (one per spike train)
    x_counts = np.array([len(t) for t in x])

    # Compute FF
    if all([count == 0 for count in x_counts]):
        ff = 0
    else:
        ff = x_counts.var() / x_counts.mean()

    return ff


def ff_timeresolved(x, win=None, start=None, stop=None, step=None):
    '''
    Evaluates the empirical Fano Factor (FF) of the spike counts of
    a list of spike trains.
    By default computes the FF over the full time span of the data.
    However, it can compute the FF time-resolved as well.

    Given the vector v containing the observed spike counts (one per
    spike train) in the time window [t0, t1], the FF in [t0, t1] is:

                        FF := var(v)/mean(v).

    The FF is usually computed for spike trains representing the activity
    of the same neuron over different trials. The higher the FF, the larger
    the cross-trial non-stationarity.
    For a time-stationary Poisson process, the theoretical FF is 1.

    Parameters
    ----------
    x : list of SpikeTrain
        a list of spike trains for which to compute the FF of spike counts.
    win : Quantity or None (optional)
        Length of each time window over which to compute the FF.
        If None, the FF is computed over the largest window possible;
        otherwise, the window slides along time (see parameter step).
        Default: None
    start : Quantity or None (optional)
        starting time for the computation of the FF. If None, the largest
        t_start among those of the spike trains in x is used.
        Default: None
    stop : Quantity or None (optional)
        ending time for the computation of the FF. If None, the smallest
        t_stop among those of the spike trains in x is used.
        Default: None
    step : Quantity or None (optional)
        time shift between two consecutive sliding windows. If None,
        successive windows are adjacent.
        Default: None

    Returns
    -------
    values: array
        array of FF values computed over consecutive time windows
    windows: array of shape (..., 2)
        array of time windows over which the  FF has been computed

    '''

    # Compute max(t_start) and min(t_stop) and check consistency
    max_tstart = min([t.t_start for t in x])
    min_tstop = max([t.t_stop for t in x])

    if not (all([max_tstart == t.t_start for t in x]) and
        all([min_tstop == t.t_stop for t in x])):
        warnings.warning('spike trains have different t_start or t_stop'
            ' values. FF computed for inner values only')

    # Set start, stop, window length and step for the default cases
    t_start = max_tstart if start == None else start
    t_stop = min_tstop if stop == None else stop
    wlen = t_stop - t_start if win == None else win
    wstep = wlen if step == None else step

    # Convert all time quantities in dimensionless (_dl) units (meant in s)
    start_dl = float(t_start.simplified.base)
    stop_dl = float(t_stop.simplified.base)
    wlen_dl = float(wlen.simplified.base)
    step_dl = float(wstep.simplified.base)

    # Define the centers of the sliding windows where the FF must be computed
    ff_times = np.arange(wlen_dl / 2. + start_dl,
        stop_dl - wlen_dl / 2. + step_dl / 2, step_dl)

    # Define the windows within which the FF must be computed (as Nx2 array)
    windows = pq.s * np.array([np.max([ff_times - wlen_dl / 2.,
        start_dl * np.ones(len(ff_times))], axis=0), np.min([ff_times \
        + wlen_dl / 2., stop_dl * np.ones(len(ff_times))], axis=0)]).T
    windows = windows.rescale(x[0].units)

    # Compute the FF in each window define above
    ff_values = np.zeros(len(ff_times))
    for i, w in enumerate(windows):
        x_sliced = [t.time_slice(w[0], w[1]) for t in x]
        ff_values[i] = ff(x_sliced)

    return ff_values, windows


def isi_pdf(x, bins=10, range=None, density=False):
    '''
    Evaluate the empirical inter-spike-interval (ISI) probability density
    function (pdf) from a list of spike trains.

    Parameters:
    ----------
    x : neo.SpikeTrain or list of neo.SpikeTrain
        one or more spike trains for which to compute the ISI pdf

    bins : int or time Quantity. Optional, default is 10
        If int, number of bins of the pdf histogram.
        If single-value time Quantity, width of each time bin.

    range : Quantity array or None. Optional, default is None
        range (in time unit) over which to compute the histogram:
        * if None (default) computes the histogram in the full range
        * if pair of Quantities [r0, r1], ignores ISIs outside the range. r0
          or r1 can also be None (min and max ISI used instead, respectively)

    density : bool. Optional, default is False
        If False, the result will contain the number of samples in each bin.
        If True, the result is the value of the pdf at the bin, normalized
        such that the *integral* over the range is 1.
        Note that the sum of the histogram values will not be equal to 1
        unless bins of unity width are chosen.

    Returns
    -------
    AnalogSignal:
        an analog signal containing the values of the ISI distribution.
        AnalogSignal[j] represents the ISI's pdf computed between
        t_start + j * sampling_period and t_start + (j + 1) * sampling_period

    '''

    # Convert x to a list if it is a SpikeTrain
    if type(x) == neo.core.SpikeTrain:
        x = [x]

    # Collect all ISIs from all SpikeTrains in x (as dimensionless array,
    # meant in seconds)
    ISIs = []
    for st in x:
        ISIs = np.hstack([ISIs, np.diff(st.simplified.magnitude)])

    # Set histogram range [isi_min, isi_max]
    if range == None:
        isi_min, isi_max = min(ISIs), max(ISIs)
    elif len(range) == 2:
        if range[0] == None:
            isi_min = min(ISIs)
        else:
            try:
                isi_min = range[0].rescale('s').magnitude
            except:
                raise ValueError('range[0] must be a time Quantity')
        if range[1] == None:
            isi_max = max(ISIs)
        else:
            try:
                isi_max = range[1].rescale('s').magnitude
            except:
                raise ValueError('range[1] must be a time Quantity')
    else:
        raise ValueError('range can only be None or sequence of length two')

    # If bins is a Quantity, convert it to a dimensionless array
    # of bin edges (meant in seconds)
    if type(bins) == pq.quantity.Quantity:
        binsize = bins.simplified.magnitude
        # If bins has length 1, interpret it as binsize and create bin array.
        # Otherwise return error
        if binsize.ndim == 0:
            bins = np.arange(isi_min, isi_max + binsize / 2, binsize)
        else:
            raise ValueError(
                'bins can be either int or single-value Quantity. Quantity '
                'array of shape ' + bins.shape + ' given instead')

    vals, edges = np.histogram(ISIs, bins, density=density)

    # Add unit (inverse of time) to the histogram values if normalized
    if density == True:
        vals = (vals / pq.s).rescale(1. / (x[0].units))
    else:
        vals = vals * pq.dimensionless

    # Rescale edges to the 1st spike train's unit and compute bin size
    edges = (edges * pq.s).rescale(x[0].units)
    w = edges[1] - edges[0]

    # Return histogram values and bins; the latter are r
    return neo.AnalogSignal(signal=vals, sampling_period=w, t_start=edges[0])


def cv(x):
    '''
    Evaluate the empirical coefficient of variation (CV) of the inter-spike
    intervals (ISIs) of one spike train or a list of spike trains.

    Given the vector v containing the observed ISIs of one spike train,
    the CV is defined as
                    CV := std(v)/mean(v).
    The CV of a list of spike trains is computed collecting the ISIs of all
    spike trains.

    The CV represents a measure of irregularity in the spiking activity. For
    For a time-stationary Poisson process, the theoretical CV is 1.

    Arguments
    ---------
    x: SpikeTrain or list of SpikeTrains
        a neo.SpikeTrain object (or a list of), for which to compute the CV.

    Returns
    -------
    float
        the CV of all (ISIs) in the input SpikeTrain(s).  If no ISI can be
        calculated (less than 2 spikes in all SpikeTrains) the CV is 0.
    '''

    # Convert x to a list if it is a SpikeTrain
    if type(x) == neo.core.SpikeTrain:
        x = [x]

    # Collect the ISIs of all trains in x, and return their CV
    isis = np.array([])
    for st in x:
        if len(st) > 1:
            isis = np.hstack([isis, np.diff(st.simplified.base)])

    # Compute CV of ISIs
    CV = 0. if len(isis) == 0 else isis.std() / isis.mean()

    return CV


def cv_timeresolved(x, win=None, start=None, stop=None, step=None):
    '''
    Evaluate the empirical coefficient of variation (CV) of the inter-spike
    intervals (ISIs) of one spike train (or a list of spike trains).
    By default computes the CV over the full time span of the data. However,
    it can compute the CV time-resolved as well.

    Given the vector v containing the observed ISIs of one spike train in
    the time window [t0, t1], the CV in [t0, t1] is defined as
                    CV := std(v)/mean(v).
    The CV of a list of spike trains is computed collecting the ISIs of all
    spike trains.

    The CV represents a measure of irregularity in the spiking activity. For
    For a time-stationary Poisson process, the theoretical CV is 1.

    Arguments
    ---------
    x: SpikeTrain or list of SpikeTrains
        a neo.SpikeTrain object (or a list of), for which to compute the CV.
    win: Quantity (optional)
        the length of the time windows over which to compute the CV.
        If None, the CV is computed over the largest window possible;
        otherwise, the window slides along time (see argument 'step')
        Default: None
    start Quantity (optional)
        initial time for the computation of the CV. If None, the largest
        t_start among those of the input spike trains in x is used.
        Default: None
    stop: Quantity (optional)
        last time for the computation of the CV. If None, the smallest
        t_stop among those of the input spike trains in x is used.
        Default: None
    step: Quantity (optional)
        time shift between two consecutive sliding windows. If None,
        successive windows are adjacent.
        Default: None

    Returns
    -------
    values: array
        array of CV values computed over consecutive time windows
    windows: array
        nx2 array of time windows over which the CV has been computed

    '''

    # Convert x to a list if it is a SpikeTrain
    if type(x) == neo.core.SpikeTrain:
        x = [x]

    max_tstart = min([t.t_start for t in x])
    min_tstop = max([t.t_stop for t in x])

    if not (all([max_tstart == t.t_start for t in x]) and
        all([min_tstop == t.t_stop for t in x])):
        warnings.warning('spike trains have different t_start or t_stop'
        ' values. CV computed for inner values only')

    t_start = max_tstart if start == None else start
    t_stop = min_tstop if stop == None else stop
    wlen = t_stop - t_start if win == None else win
    wstep = wlen if step == None else step

    # Convert all time quantities in dimensionless (_dl) units (meant in s)
    start_dl = float(t_start.simplified.base)
    stop_dl = float(t_stop.simplified.base)
    wlen_dl = float(wlen.simplified.base)
    step_dl = float(wstep.simplified.base)

    # Define the centers of the sliding windows where the CV must be computed
    cv_times = np.arange(wlen_dl / 2. + start_dl,
        stop_dl - wlen_dl / 2. + step_dl / 2, step_dl)

    # Define the nx2 array of time windows within which to compute the CV
    windows = pq.s * np.array([np.max([cv_times - wlen_dl / 2.,
        start_dl * np.ones(len(cv_times))], axis=0), np.min([cv_times +
        wlen_dl / 2., stop_dl * np.ones(len(cv_times))], axis=0)]).T

    # Compute the CV in each window defined above
    cv_values = np.zeros(len(cv_times))  # Initialize CV values to 0
    for i, w in enumerate(windows):
        x_sliced = [t.time_slice(w[0], w[1]) for t in x]
        cv_values[i] = cv(x_sliced)

    return cv_values, windows


def peth(sts, w, t_start=None, t_stop=None, output='counts'):
    '''
    Peri-Event Time Histogram (PETH) of a list of spike trains.

    Parameters
    ----------
    sts : list of SpikeTrain
        spike trains with a common time axis (same t_start and t_stop)
    w : Quantity
        width of the histogram's time bins.
    t_start, t_stop : Quantity (optional)
        Start and stop time of the histogram. Only events in the input
        spike trains falling between t_start and t_stop (both included) are
        considered in the histogram. If t_start and/or t_stop are not
        specified, the maximum t_start of all Spiketrains is used as t_start,
        and the minimum t_stop is used as t_stop.
        Default: t_start=t_stop=None
    output : str (optional)
        Normalization of the histogram. Can be one of:
        * 'counts': spike counts at each bin (as integer numbers)
        * 'mean': mean spike counts per spike train
        * 'rate': mean spike rate per spike train. Like 'mean', but the
          counts are additionally normalized by the bin width.

    Returns
    -------
    AnalogSignal
        analog signal containing the PETH values. AnalogSignal[j] is the
        PETH computed between t_start + j * w and t_start + (j + 1) * w.

    '''
    max_tstart = max([t.t_start for t in sts])
    min_tstop = min([t.t_stop for t in sts])

    if t_start is None:
        t_start = max_tstart
        if not all([max_tstart == t.t_start for t in sts]):
            warnings.warn(
                "Spiketrains have different t_start values -- "
                "using maximum t_start as t_start.")

    if t_stop is None:
        t_stop = min_tstop
        if not all([min_tstop == t.t_stop for t in sts]):
            warnings.warn(
                "Spiketrains have different t_stop values -- "
                "using minimum t_stop as t_stop.")

    sts_cut = [st.time_slice(t_start=t_start, t_stop=t_stop) for st in sts]

    bs = conversion.binned_st(
        sts_cut, t_start=t_start, t_stop=t_stop, binsize=w)
    bin_hist = np.sum(bs.matrix_clipped(), axis=0)

    if output == 'counts':
        # Raw
        bin_hist = bin_hist * pq.dimensionless
    elif output == 'mean':
        # Divide by number of input spike trains
        bin_hist = bin_hist * 1. / len(sts) * pq.dimensionless
    elif output == 'rate':
        # Divide by number of input spike trains and bin width
        bin_hist = bin_hist * 1. / len(sts) / w
    else:
        raise ValueError('Parameter output is not valid.')

    return neo.AnalogSignal(
        signal=bin_hist, sampling_period=w, t_start=t_start)


def peth_old(x, w, start=None, stop=None, output='counts'):
    '''
    Peri-Event Time Histogram of a list of spike trains.

    INPUT:
        x [list]
            A list of neo SpikeTrain objects
        w [Quantity]
            bin width for the histogram
        start, stop [Quantity, optional]
            starting and stopping time of the histogram. Only events in the
            input spike trains falling between start and stop (both included)
            are considered in the histogram
        output [str]
            type of values contained in histogram. Can be one of:
            * 'counts': spike counts at each bin (as integer numbers)
            * 'mean': mean spike counts per spike train
            * 'rate': mean rate per spike train. Like 'mean', but the counts
              are additionally normalized by the bin width.
    OUTPUT:
        Returns the pair of arrays (values, edges), where 'values' contains
        the histogram values and 'edges' the bin edges (half-open to the
        right, except the last bin which includes the right end.)

    '''
    max_tstart = min([t.t_start for t in x])
    min_tstop = max([t.t_stop for t in x])

    if not (all([max_tstart == t.t_start for t in x]) and all([min_tstop == t.t_stop for t in x])):
        warnings.warn('spike trains have different t_start or t_stop values. PETH computed for inner values only')

    t_start = max_tstart if start == None else start
    t_stop = min_tstop if stop == None else stop

    # For each spike train in x, compute indices of the bins where each spike fall
    x_mod_w = [np.array(((xx.view(pq.Quantity) - t_start) / w).rescale(pq.dimensionless).magnitude, dtype=int) for xx in x]

    # For each spike train in x, compute the PETH as the histogram of the number of spikes per time bin
    Nbins = int(np.ceil(((t_stop - t_start) / w).rescale(pq.dimensionless)))
    bins = np.arange(0, Nbins + 1)

    bin_hist = np.zeros(Nbins)
    for xx in x_mod_w:
        bin_hist += np.histogram(xx, bins=bins)[0]

    if output == 'mean':
        bin_hist *= 1. / len(x)  # divide by number of input spike trains

    elif output == 'rate':
        bin_hist *= 1. / len(x)  # divide by number of input spike trains
        bin_hist *= 1. / w  # and by bin width

    # Return the PETH (normalized by the bin size) and the bins used to compute it
    return bin_hist, t_start + bins * w



def ISIpdf(x, bins=10, range=None, density=False):
    '''
    Deprecated! Use isi_pdf() instead...

    Evaluate the empirical inter-spike-interval (ISI) probability density
    function (pdf) from a list of spike trains.

    Parameters:
    ----------
    x : list of neo.SpikeTrain
        a list of spike trains for which to compute the FF

    bins : int or time Quantity. Optional, default is 10
        If int, number of bins of the pdf histogram.
        If single value Quantity, length of each histogram time bin.
        If Quantity array, bin edges for the ISI histogram

    range : Quantity array or None. Optional, default is None
        range (in time unit) over which to compute the histogram

    density : bool. Optional, default is False
        If False, the result will contain the number of samples in each bin.
        If True, the result is the value of the pdf at the bin, normalized
        such that the *integral* over the range is 1.
        Note that the sum of the histogram values will not be equal to 1
        unless bins of unity width are chosen.

    Output:
    ------
    Returns the pair (values, windows), where:
    * values is the array of FF values computed over consecutive windows,
    * windows is the 2-dim array of such window (one row per window)

    '''

    # Convert x to a list if not such
    if type(x) == neo.core.SpikeTrain: x = [x]

    # Collect all ISIs from each spike train in x (as arrays, meant in s)
    ISIs = []
    for t in x: ISIs = np.hstack([ISIs, np.diff(t.simplified.magnitude)])

    # If bins is a Quantity, convert it to an array (meant in seconds)
    if type(bins) == pq.quantity.Quantity:
        bins = bins.simplified.base
        # If bins has 1 element, interpret it as bin size and create arrays of bins
        if bins.ndim == 0:
            bins = np.arange(min(ISIs), max(ISIs) + bins, bins)

    # Transform the range into a dimensionless list (values )
    r_dl = range if range==None else [r.simplified.magnitude for r in range]

    # Compute the histogram of ISIs
    vals, edges = np.histogram(ISIs, bins, range=r_dl, density=density)

    # Return histogram values and bins; the latter are rescaled to the unit
    # of the first spike train
    return vals, (edges * pq.s).rescale(x[0].units)
=======
cv = scipy.stats.variation


def fanofactor(spiketrains):
    """
    Evaluates the empirical Fano factor F of the spike counts of
    a list of `neo.core.SpikeTrain` objects.

    Given the vector v containing the observed spike counts (one per
    spike train) in the time window [t0, t1], F is defined as:

                        F := var(v)/mean(v).

    The Fano factor is typically computed for spike trains representing the
    activity of the same neuron over different trials. The higher F, the larger
    the cross-trial non-stationarity. In theory for a time-stationary Poisson
    process, F=1.

    Parameters
    ----------
    spiketrains : list of neo.core.SpikeTrain objects, quantity array,
                  numpy array or list
        Spike trains for which to compute the Fano factor of spike counts.

    Returns
    -------
    fano : float or nan
        The Fano factor of the spike counts of the input spike trains. If an
        empty list is specified, or if all spike trains are empty, F:=nan.
    """
    # Build array of spike counts (one per spike train)
    spike_counts = np.array([len(t) for t in spiketrains])

    # Compute FF
    if all([count == 0 for count in spike_counts]):
        fano = np.nan
    else:
        fano = spike_counts.var() / spike_counts.mean()
    return fano
>>>>>>> 6dd2c4ce
<|MERGE_RESOLUTION|>--- conflicted
+++ resolved
@@ -11,14 +11,10 @@
 import numpy as np
 import quantities as pq
 import scipy.stats
-<<<<<<< HEAD
 import neo
+import neo.core
 import warnings
 import conversion
-
-=======
-import neo.core
->>>>>>> 6dd2c4ce
 
 
 def isi(spiketrain, axis=-1):
@@ -150,7 +146,6 @@
 
 # we make `cv` an alias for scipy.stats.variation for the convenience
 # of former NeuroTools users
-<<<<<<< HEAD
 ##cv = scipy.stats.variation
 
 
@@ -576,125 +571,6 @@
         signal=bin_hist, sampling_period=w, t_start=t_start)
 
 
-def peth_old(x, w, start=None, stop=None, output='counts'):
-    '''
-    Peri-Event Time Histogram of a list of spike trains.
-
-    INPUT:
-        x [list]
-            A list of neo SpikeTrain objects
-        w [Quantity]
-            bin width for the histogram
-        start, stop [Quantity, optional]
-            starting and stopping time of the histogram. Only events in the
-            input spike trains falling between start and stop (both included)
-            are considered in the histogram
-        output [str]
-            type of values contained in histogram. Can be one of:
-            * 'counts': spike counts at each bin (as integer numbers)
-            * 'mean': mean spike counts per spike train
-            * 'rate': mean rate per spike train. Like 'mean', but the counts
-              are additionally normalized by the bin width.
-    OUTPUT:
-        Returns the pair of arrays (values, edges), where 'values' contains
-        the histogram values and 'edges' the bin edges (half-open to the
-        right, except the last bin which includes the right end.)
-
-    '''
-    max_tstart = min([t.t_start for t in x])
-    min_tstop = max([t.t_stop for t in x])
-
-    if not (all([max_tstart == t.t_start for t in x]) and all([min_tstop == t.t_stop for t in x])):
-        warnings.warn('spike trains have different t_start or t_stop values. PETH computed for inner values only')
-
-    t_start = max_tstart if start == None else start
-    t_stop = min_tstop if stop == None else stop
-
-    # For each spike train in x, compute indices of the bins where each spike fall
-    x_mod_w = [np.array(((xx.view(pq.Quantity) - t_start) / w).rescale(pq.dimensionless).magnitude, dtype=int) for xx in x]
-
-    # For each spike train in x, compute the PETH as the histogram of the number of spikes per time bin
-    Nbins = int(np.ceil(((t_stop - t_start) / w).rescale(pq.dimensionless)))
-    bins = np.arange(0, Nbins + 1)
-
-    bin_hist = np.zeros(Nbins)
-    for xx in x_mod_w:
-        bin_hist += np.histogram(xx, bins=bins)[0]
-
-    if output == 'mean':
-        bin_hist *= 1. / len(x)  # divide by number of input spike trains
-
-    elif output == 'rate':
-        bin_hist *= 1. / len(x)  # divide by number of input spike trains
-        bin_hist *= 1. / w  # and by bin width
-
-    # Return the PETH (normalized by the bin size) and the bins used to compute it
-    return bin_hist, t_start + bins * w
-
-
-
-def ISIpdf(x, bins=10, range=None, density=False):
-    '''
-    Deprecated! Use isi_pdf() instead...
-
-    Evaluate the empirical inter-spike-interval (ISI) probability density
-    function (pdf) from a list of spike trains.
-
-    Parameters:
-    ----------
-    x : list of neo.SpikeTrain
-        a list of spike trains for which to compute the FF
-
-    bins : int or time Quantity. Optional, default is 10
-        If int, number of bins of the pdf histogram.
-        If single value Quantity, length of each histogram time bin.
-        If Quantity array, bin edges for the ISI histogram
-
-    range : Quantity array or None. Optional, default is None
-        range (in time unit) over which to compute the histogram
-
-    density : bool. Optional, default is False
-        If False, the result will contain the number of samples in each bin.
-        If True, the result is the value of the pdf at the bin, normalized
-        such that the *integral* over the range is 1.
-        Note that the sum of the histogram values will not be equal to 1
-        unless bins of unity width are chosen.
-
-    Output:
-    ------
-    Returns the pair (values, windows), where:
-    * values is the array of FF values computed over consecutive windows,
-    * windows is the 2-dim array of such window (one row per window)
-
-    '''
-
-    # Convert x to a list if not such
-    if type(x) == neo.core.SpikeTrain: x = [x]
-
-    # Collect all ISIs from each spike train in x (as arrays, meant in s)
-    ISIs = []
-    for t in x: ISIs = np.hstack([ISIs, np.diff(t.simplified.magnitude)])
-
-    # If bins is a Quantity, convert it to an array (meant in seconds)
-    if type(bins) == pq.quantity.Quantity:
-        bins = bins.simplified.base
-        # If bins has 1 element, interpret it as bin size and create arrays of bins
-        if bins.ndim == 0:
-            bins = np.arange(min(ISIs), max(ISIs) + bins, bins)
-
-    # Transform the range into a dimensionless list (values )
-    r_dl = range if range==None else [r.simplified.magnitude for r in range]
-
-    # Compute the histogram of ISIs
-    vals, edges = np.histogram(ISIs, bins, range=r_dl, density=density)
-
-    # Return histogram values and bins; the latter are rescaled to the unit
-    # of the first spike train
-    return vals, (edges * pq.s).rescale(x[0].units)
-=======
-cv = scipy.stats.variation
-
-
 def fanofactor(spiketrains):
     """
     Evaluates the empirical Fano factor F of the spike counts of
@@ -730,5 +606,4 @@
         fano = np.nan
     else:
         fano = spike_counts.var() / spike_counts.mean()
-    return fano
->>>>>>> 6dd2c4ce
+    return fano