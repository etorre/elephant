# -*- coding: utf-8 -*-
"""
Unit tests for the spike_train_correlation module.

:copyright: Copyright 2014 by the Elephant team, see AUTHORS.txt.
:license: Modified BSD, see LICENSE.txt for details.
"""

import unittest

import numpy as np
from numpy.testing.utils import assert_array_equal, assert_array_almost_equal
import quantities as pq
import neo
import elephant.conversion as conv
import elephant.spike_train_correlation as sc


class corrcoeff_TestCase(unittest.TestCase):

    def setUp(self):
        # These two arrays must be such that they do not have coincidences
        # spanning across two neighbor bins assuming ms bins [0,1),[1,2),...
        self.test_array_1d_0 = [
            1.3, 7.56, 15.87, 28.23, 30.9, 34.2, 38.2, 43.2]
        self.test_array_1d_1 = [
            1.02, 2.71, 18.82, 28.46, 28.79, 43.6]

        # Build spike trains
        self.st_0 = neo.SpikeTrain(
            self.test_array_1d_0, units='ms', t_stop=50.)
        self.st_1 = neo.SpikeTrain(
            self.test_array_1d_1, units='ms', t_stop=50.)

        # And binned counterparts
        self.binned_st = conv.BinnedSpikeTrain(
            [self.st_0, self.st_1], t_start=0 * pq.ms, t_stop=50. * pq.ms,
            binsize=1 * pq.ms)

    def test_corrcoef_binned(self):
        '''
        Test result of a correlation coefficient between two binned spike
        trains.
        '''

        # Calculate clipped and unclipped
        res_clipped = sc.corrcoef(
            self.binned_st, binary=True)
        res_unclipped = sc.corrcoef(
            self.binned_st, binary=False)

        # Check dimensions
        self.assertEqual(len(res_clipped), 2)
        self.assertEqual(len(res_unclipped), 2)

        # Check result unclipped against result calculated from scratch for
        # the off-diagonal element
        mat = self.binned_st.to_array()
        mean_0 = np.mean(mat[0])
        mean_1 = np.mean(mat[1])
        target_from_scratch = \
            np.dot(mat[0] - mean_0, mat[1] - mean_1) / \
            np.sqrt(
                np.dot(mat[0] - mean_0, mat[0] - mean_0) *
                np.dot(mat[1] - mean_1, mat[1] - mean_1))

        # Check result unclipped against result calculated by numpy.corrcoef
        target_numpy = np.corrcoef(mat)

        self.assertAlmostEqual(target_from_scratch, target_numpy[0][1])
        self.assertAlmostEqual(res_unclipped[0][1], target_from_scratch)
        self.assertAlmostEqual(res_unclipped[1][0], target_from_scratch)

        # Check result clipped against result calculated from scratch for
        # the off-diagonal elemant
        mat = self.binned_st.to_bool_array()
        mean_0 = np.mean(mat[0])
        mean_1 = np.mean(mat[1])
        target_from_scratch = \
            np.dot(mat[0] - mean_0, mat[1] - mean_1) / \
            np.sqrt(
                np.dot(mat[0] - mean_0, mat[0] - mean_0) *
                np.dot(mat[1] - mean_1, mat[1] - mean_1))

        # Check result unclipped against result calculated by numpy.corrcoef
        target_numpy = np.corrcoef(mat)

        self.assertAlmostEqual(target_from_scratch, target_numpy[0][1])
        self.assertAlmostEqual(res_clipped[0][1], target_from_scratch)
        self.assertAlmostEqual(res_clipped[1][0], target_from_scratch)

    def test_corrcoef_binned_same_spiketrains(self):
        '''
        Test if the correlation coefficient between two identical binned spike
        trains evaluates to a 2x2 matrix of ones.
        '''
        # Calculate correlation
        binned_st = conv.BinnedSpikeTrain(
            [self.st_0, self.st_0], t_start=0 * pq.ms, t_stop=50. * pq.ms,
            binsize=1 * pq.ms)
        target = sc.corrcoef(binned_st)

        # Check dimensions
        self.assertEqual(len(target), 2)
        # Check result
        assert_array_equal(target, 1.)

    def test_corrcoef_binned_short_input(self):
        '''
        Test if input list of one binned spike train yields 1.0.
        '''
        # Calculate correlation
        binned_st = conv.BinnedSpikeTrain(
            self.st_0, t_start=0 * pq.ms, t_stop=50. * pq.ms,
            binsize=1 * pq.ms)
        target = sc.corrcoef(binned_st)

        # Check result
        self.assertEqual(target, 1.)


class cross_correlation_histogram_TestCase(unittest.TestCase):

    def setUp(self):
        # These two arrays must be such that they do not have coincidences
        # spanning across two neighbor bins assuming ms bins [0,1),[1,2),...
        self.test_array_1d_0 = [
            1.3, 7.56, 15.87, 28.23, 30.9, 34.2, 38.2, 43.2]
        self.test_array_1d_1 = [
            1.02, 2.71, 18.82, 28.46, 28.79, 43.6]

        # Build spike trains
        self.st_0 = neo.SpikeTrain(
            self.test_array_1d_0, units='ms', t_stop=45.)
        self.st_1 = neo.SpikeTrain(
            self.test_array_1d_1, units='ms', t_stop=50.)

        # And binned counterparts
        self.binned_st1 = conv.BinnedSpikeTrain(
            [self.st_0], t_start=0 * pq.ms, t_stop=45. * pq.ms,
            binsize=1 * pq.ms)
        self.binned_st2 = conv.BinnedSpikeTrain(
            [self.st_1], t_start=0 * pq.ms, t_stop=50. * pq.ms,
            binsize=1 * pq.ms)
        self.binned_st3 = conv.BinnedSpikeTrain(
            [self.st_1], t_start=0 * pq.ms, t_stop=50. * pq.ms,
            binsize=5 * pq.ms)

    def test_cross_correlation_histogram(self):
        '''
        Test generic result of a cross-correlation histogram between two binned
        spike trains.
        '''
        # Calculate CCH using Elephant (normal and binary version) with
        # mode equal to 'full' (whole spike trains are correlated)
        cch_clipped, bin_ids_clipped = sc.cross_correlation_histogram(
            self.binned_st1, self.binned_st2, mode='full', window=None,
            binary=True)
        cch_unclipped, bin_ids_unclipped = sc.cross_correlation_histogram(
            self.binned_st1, self.binned_st2, mode='full', window=None,
            binary=False)

        cch_clipped_mem, bin_ids_clipped_mem = sc.cross_correlation_histogram(
            self.binned_st1, self.binned_st2, mode='full', window=None,
            binary=True, method='memory')
        cch_unclipped_mem, bin_ids_unclipped_mem = sc.cross_correlation_histogram(
            self.binned_st1, self.binned_st2, mode='full', window=None,
            binary=False, method='memory')
        # Check consistency two methods
        assert_array_equal(
            np.squeeze(cch_clipped.magnitude), np.squeeze(
                cch_clipped_mem.magnitude))
        assert_array_equal(
            np.squeeze(cch_clipped.times), np.squeeze(
                cch_clipped_mem.times))
        assert_array_equal(
            np.squeeze(cch_unclipped.magnitude), np.squeeze(
                cch_unclipped_mem.magnitude))
        assert_array_equal(
            np.squeeze(cch_unclipped.times), np.squeeze(
                cch_unclipped_mem.times))
        assert_array_almost_equal(bin_ids_clipped, bin_ids_clipped_mem)
        assert_array_almost_equal(bin_ids_unclipped, bin_ids_unclipped_mem)

        # Check normal correlation Note: Use numpy correlate to verify result.
        # Note: numpy conventions for input array 1 and input array 2 are
        # swapped compared to Elephant!
        mat1 = self.binned_st1.to_array()[0]
        mat2 = self.binned_st2.to_array()[0]
        target_numpy = np.correlate(mat2, mat1, mode='full')
        assert_array_equal(
            target_numpy, np.squeeze(cch_unclipped.magnitude))

        # Check correlation using binary spike trains
        mat1 = np.array(self.binned_st1.to_bool_array()[0], dtype=int)
        mat2 = np.array(self.binned_st2.to_bool_array()[0], dtype=int)
        target_numpy = np.correlate(mat2, mat1, mode='full')
        assert_array_equal(
            target_numpy, np.squeeze(cch_clipped.magnitude))

        # Check the time axis and bin IDs of the resulting AnalogSignalArray
        assert_array_almost_equal(
            (bin_ids_clipped - 0.5) * self.binned_st1.binsize,
            cch_unclipped.times)
        assert_array_almost_equal(
            (bin_ids_clipped - 0.5) * self.binned_st1.binsize,
            cch_clipped.times)

        # Calculate CCH using Elephant (normal and binary version) with
        # mode equal to 'valid' (only completely overlapping intervals of the
        # spike trains are correlated)
        cch_clipped, bin_ids_clipped = sc.cross_correlation_histogram(
            self.binned_st1, self.binned_st2, mode='valid', window=None,
            binary=True)
        cch_unclipped, bin_ids_unclipped = sc.cross_correlation_histogram(
            self.binned_st1, self.binned_st2, mode='valid', window=None,
            binary=False)
        cch_clipped_mem, bin_ids_clipped_mem = sc.cross_correlation_histogram(
            self.binned_st1, self.binned_st2, mode='valid', window=None,
            binary=True, method='memory')
        cch_unclipped_mem, bin_ids_unclipped_mem = sc.cross_correlation_histogram(
            self.binned_st1, self.binned_st2, mode='valid', window=None,
            binary=False, method='memory')

        # Check consistency two methods
        assert_array_equal(
            np.squeeze(cch_clipped.magnitude), np.squeeze(
                cch_clipped_mem.magnitude))
        assert_array_equal(
            np.squeeze(cch_clipped.times), np.squeeze(
                cch_clipped_mem.times))
        assert_array_equal(
            np.squeeze(cch_unclipped.magnitude), np.squeeze(
                cch_unclipped_mem.magnitude))
        assert_array_equal(
            np.squeeze(cch_unclipped.times), np.squeeze(
                cch_unclipped_mem.times))
        assert_array_almost_equal(bin_ids_clipped, bin_ids_clipped_mem)
        assert_array_almost_equal(bin_ids_unclipped, bin_ids_unclipped_mem)

        # Check normal correlation Note: Use numpy correlate to verify result.
        # Note: numpy conventions for input array 1 and input array 2 are
        # swapped compared to Elephant!
        mat1 = self.binned_st1.to_array()[0]
        mat2 = self.binned_st2.to_array()[0]
        target_numpy = np.correlate(mat2, mat1, mode='valid')
        assert_array_equal(
            target_numpy, np.squeeze(cch_unclipped.magnitude))

        # Check correlation using binary spike trains
        mat1 = np.array(self.binned_st1.to_bool_array()[0], dtype=int)
        mat2 = np.array(self.binned_st2.to_bool_array()[0], dtype=int)
        target_numpy = np.correlate(mat2, mat1, mode='valid')
        assert_array_equal(
            target_numpy, np.squeeze(cch_clipped.magnitude))

        # Check the time axis and bin IDs of the resulting AnalogSignalArray
        assert_array_almost_equal(
            (bin_ids_clipped - 0.5) * self.binned_st1.binsize,
            cch_unclipped.times)
        assert_array_almost_equal(
            (bin_ids_clipped - 0.5) * self.binned_st1.binsize,
            cch_clipped.times)

        # Check for wrong mode parameter setting
        self.assertRaises(
            KeyError, sc.cross_correlation_histogram, self.binned_st1,
            self.binned_st2, mode='dsaij')

    def test_normalize_option(self):
        '''
        Test result of a CCH between two binned spike trains with the
        normalization turned on.
        '''
        # Calculate normalized and raw cch
        cch_norm, bins = sc.cross_correlation_histogram(
            self.binned_st1, self.binned_st2, window=None, binary=False,
            normalize=True)
        cch_norm_mem, bins_mem = sc.cross_correlation_histogram(
            self.binned_st1, self.binned_st2, window=None, binary=False,
            normalize=True, method='memory')

        # Check that central bin is 1
        center_bin = np.where(bins == 0)
        target_time = cch_norm.times.magnitude[center_bin]
        target_value = cch_norm.magnitude[center_bin]

        center_bin_mem = np.where(bins_mem == 0)
        target_time_mem = cch_norm_mem.times.magnitude[center_bin_mem]
        target_value_mem = cch_norm.magnitude[center_bin_mem]

        self.assertEqual(target_time, -0.5*self.binned_st1.binsize)
        self.assertEqual(target_value, 1)

        self.assertEqual(target_time_mem, -0.5*self.binned_st1.binsize)
        self.assertEqual(target_value_mem, 1)



    def test_binsize(self):
        '''Check that an exception is thrown if the two spike trains are not
        binned with the same bin size.'''
        self.assertRaises(
            AssertionError,
            sc.cross_correlation_histogram, self.binned_st1, self.binned_st3)

        self.assertRaises(
            AssertionError,
            sc.cross_correlation_histogram, self.binned_st1, self.binned_st3,
            method='memory')

    def test_window(self):
        '''Test if the window parameter is correctly interpreted.'''
        cch_win, bin_ids = sc.cch(
            self.binned_st1, self.binned_st2, window=[-30, 30])
        cch_win_mem, bin_ids_mem = sc.cch(
            self.binned_st1, self.binned_st2, window=[-30, 30])

        assert_array_equal(bin_ids, np.arange(-30, 31, 1))
        assert_array_almost_equal(
            (bin_ids - 0.5) * self.binned_st1.binsize, cch_win.times)

        assert_array_equal(bin_ids_mem, np.arange(-30, 31, 1))
        assert_array_almost_equal(
            (bin_ids_mem - 0.5) * self.binned_st1.binsize, cch_win.times)

        cch_win, bin_ids = sc.cch(
            self.binned_st1, self.binned_st2, window=[-25*pq.ms, 25*pq.ms])
        cch_win_mem, bin_ids_mem = sc.cch(
            self.binned_st1, self.binned_st2, window=[-25*pq.ms, 25*pq.ms],
            method='memory')

        assert_array_equal(bin_ids, np.arange(-25, 26, 1))
        assert_array_almost_equal(
            (bin_ids - 0.5) * self.binned_st1.binsize, cch_win.times)

        assert_array_equal(bin_ids_mem, np.arange(-25, 26, 1))
        assert_array_almost_equal(
            (bin_ids_mem - 0.5) * self.binned_st1.binsize, cch_win.times)

        _, bin_ids = sc.cch(
            self.binned_st1, self.binned_st2, normalize=True, window=[20, 30])
        _, bin_ids_mem = sc.cch(
            self.binned_st1, self.binned_st2, normalize=True, window=[20, 30],
            method='memory')

        assert_array_equal(bin_ids, np.arange(20, 31, 1))
        assert_array_equal(bin_ids_mem, np.arange(20, 31, 1))

        _, bin_ids = sc.cch(
            self.binned_st1, self.binned_st2, normalize=True, window=[-20, 30])

        _, bin_ids_mem = sc.cch(
            self.binned_st1, self.binned_st2, normalize=True, window=[-20, 30],
            method='memory')

        assert_array_equal(bin_ids, np.arange(-20, 31, 1))
        assert_array_equal(bin_ids_mem, np.arange(-20, 31, 1))

        # Cehck for wrong assignments to the window parameter
        self.assertRaises(
            ValueError, sc.cross_correlation_histogram, self.binned_st1,
            self.binned_st2, window=[-60, 50])
        self.assertRaises(
            ValueError, sc.cross_correlation_histogram, self.binned_st1,
            self.binned_st2, window=[-60, 50], method='memory')

        self.assertRaises(
            ValueError, sc.cross_correlation_histogram, self.binned_st1,
            self.binned_st2, window=[-50, 60])
        self.assertRaises(
            ValueError, sc.cross_correlation_histogram, self.binned_st1,
            self.binned_st2, window=[-50, 60], method='memory')

        self.assertRaises(
            ValueError, sc.cross_correlation_histogram, self.binned_st1,
            self.binned_st2, window=[-25.5*pq.ms, 25*pq.ms])
        self.assertRaises(
            ValueError, sc.cross_correlation_histogram, self.binned_st1,
            self.binned_st2, window=[-25.5*pq.ms, 25*pq.ms], method='memory')

        self.assertRaises(
            ValueError, sc.cross_correlation_histogram, self.binned_st1,
            self.binned_st2, window=[-25*pq.ms, 25.5*pq.ms])
        self.assertRaises(
            ValueError, sc.cross_correlation_histogram, self.binned_st1,
            self.binned_st2, window=[-25*pq.ms, 25.5*pq.ms], method='memory')

        self.assertRaises(
            ValueError, sc.cross_correlation_histogram, self.binned_st1,
            self.binned_st2, window=[-60*pq.ms, 50*pq.ms])
        self.assertRaises(
            ValueError, sc.cross_correlation_histogram, self.binned_st1,
            self.binned_st2, window=[-60*pq.ms, 50*pq.ms], method='memory')

        self.assertRaises(
            ValueError, sc.cross_correlation_histogram, self.binned_st1,
            self.binned_st2, window=[-50*pq.ms, 60*pq.ms])
        self.assertRaises(
            ValueError, sc.cross_correlation_histogram, self.binned_st1,
            self.binned_st2, window=[-50*pq.ms, 60*pq.ms], method='memory')

    def test_border_correction(self):
        '''Test if the border correction for bins at the edges is correctly
        performed'''
        cch_corrected, _ = sc.cross_correlation_histogram(
            self.binned_st1, self.binned_st2, window=None, normalize=False,
            border_correction=True, binary=False, kernel=None)
        cch_corrected_mem, _ = sc.cross_correlation_histogram(
            self.binned_st1, self.binned_st2, window=None, normalize=False,
            border_correction=True, binary=False, kernel=None, method='memory')
        cch, _ = sc.cross_correlation_histogram(
            self.binned_st1, self.binned_st2, window=None, normalize=False,
            border_correction=False, binary=False, kernel=None)
        cch_mem, _ = sc.cross_correlation_histogram(
            self.binned_st1, self.binned_st2, window=None, normalize=False,
            border_correction=False, binary=False, kernel=None,
            method='memory')

        self.assertNotEqual(cch.all(), cch_corrected.all())
        self.assertNotEqual(cch_mem.all(), cch_corrected_mem.all())

    def test_kernel(self):
        '''Test if the smoothing kernel is correctly defined, and wheter it is
        applied properly.'''
        smoothed_cch, _ = sc.cross_correlation_histogram(
            self.binned_st1, self.binned_st2, kernel=np.ones(3))
        smoothed_cch_mem, _ = sc.cross_correlation_histogram(
            self.binned_st1, self.binned_st2, kernel=np.ones(3),
            method='memory')

        cch, _ = sc.cross_correlation_histogram(
            self.binned_st1, self.binned_st2, kernel=None)
        cch_mem, _ = sc.cross_correlation_histogram(
            self.binned_st1, self.binned_st2, kernel=None, method='memory')

        self.assertNotEqual(smoothed_cch.all, cch.all)
        self.assertNotEqual(smoothed_cch_mem.all, cch_mem.all)

        self.assertRaises(
            ValueError, sc.cch, self.binned_st1, self.binned_st2,
            kernel=np.ones(100))
        self.assertRaises(
            ValueError, sc.cch, self.binned_st1, self.binned_st2,
            kernel=np.ones(100), method='memory')

        self.assertRaises(
            ValueError, sc.cch, self.binned_st1, self.binned_st2, kernel='BOX')
        self.assertRaises(
            ValueError, sc.cch, self.binned_st1, self.binned_st2, kernel='BOX',
            method='memory')

<<<<<<< HEAD
=======
    def test_exist_alias(self):
        '''
        Test if alias cch still exists.
        '''
        self.assertEqual(sc.cross_correlation_histogram, sc.cch)
>>>>>>> 917a8a31

if __name__ == '__main__':
    unittest.main()<|MERGE_RESOLUTION|>--- conflicted
+++ resolved
@@ -295,8 +295,6 @@
         self.assertEqual(target_time_mem, -0.5*self.binned_st1.binsize)
         self.assertEqual(target_value_mem, 1)
 
-
-
     def test_binsize(self):
         '''Check that an exception is thrown if the two spike trains are not
         binned with the same bin size.'''
@@ -450,14 +448,11 @@
             ValueError, sc.cch, self.binned_st1, self.binned_st2, kernel='BOX',
             method='memory')
 
-<<<<<<< HEAD
-=======
     def test_exist_alias(self):
         '''
         Test if alias cch still exists.
         '''
         self.assertEqual(sc.cross_correlation_histogram, sc.cch)
->>>>>>> 917a8a31
 
 if __name__ == '__main__':
     unittest.main()